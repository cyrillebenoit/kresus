--- conflicted
+++ resolved
@@ -25,10 +25,6 @@
     "printit": "0.1.3"
   },
   "devDependencies": {
-<<<<<<< HEAD
-    "babel-eslint": "4.1.7",
-=======
->>>>>>> 25523bb6
     "babel-cli": "6.3.17",
     "babel-eslint": "4.1.7",
     "babel-plugin-transform-runtime": "6.3.13",
